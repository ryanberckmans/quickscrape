--- conflicted
+++ resolved
@@ -61,10 +61,6 @@
 
   // validate arguments
   url.checkUrl(scrapeUrl);
-<<<<<<< HEAD
-  scraperJSON.checkDefinition(definition, true);
-=======
->>>>>>> 7881eb0c
 
   // let's get our scrape on
   var spooky = new Spooky(settings(loglevel), function() {
@@ -114,18 +110,8 @@
 //
 // @param {String} html the HTML source of the rendered page
 // @param {Object} definition the scraper definition
-<<<<<<< HEAD
-scrape.scrapeHtml = function(html, definition, url, cb) {
-  // sync point for downloads and file writes
-  var tasksdone = 0;
-  // initialise with 2 (rendered and results). this allows the asynchronous
-  // tasks to accumulate, and only once the result file write has been
-  // launched can the queue possibly end.
-  var taskcount = 2;
-=======
 scrape.scrapeHtml = function(html, definition, scrapeUrl, cb) {
   var ticker = new Ticker(2, cb);
->>>>>>> 7881eb0c
 
   // save the rendered html
   log.debug('saving rendered HTML');
