--- conflicted
+++ resolved
@@ -8,8 +8,6 @@
   , Ticker = require('./ticker.js');
 
 var scrape = module.exports;
-
-var scrape = exports;
 
 // Bubble SpookyJS errors up to our interface,
 // providing a clear context message and the SpookyJS message
@@ -50,20 +48,13 @@
 // @param {Object} definition a dictionary defining the scraper
 // @param {Function} cb callback to run once this scrape has finished
 // @return {Object} a dictionary containing the scraping results
-<<<<<<< HEAD
-scrape.scrape = function(url, definition, cb) {
+scrape.scrape = function(scrapeUrl, definition, cb, loglevel) {
 
   // validate arguments
-  scrape.checkurl(url);
+  scrape.checkurl(scrapeUrl);
   scrape.checkdefinition(definition);
 
   // let's get our scrape on
-  var spooky = new Spooky(settings, function() {
-    spooky.start(url);
-=======
-scrape.scrape = function(scrapeUrl, definition, cb, loglevel) {
->>>>>>> e6f83ab1
-
   var spooky = new Spooky(settings(loglevel), function() {
     spooky.start(scrapeUrl);
 
@@ -110,7 +101,6 @@
 //
 // @param {String} html the HTML source of the rendered page
 // @param {Object} definition the scraper definition
-<<<<<<< HEAD
 scrape.scrapeHtml = function(html, definition, url, cb) {
   console.log('page downloaded and rendered');
 
@@ -120,10 +110,6 @@
   // tasks to accumulate, and only once the result file write has been
   // launched can the queue possibly end.
   var taskcount = 2;
-=======
-scrape.scrapeHtml = function(html, definition, scrapeUrl, cb) {
-  var ticker = new Ticker(2, cb);
->>>>>>> e6f83ab1
 
   // save the rendered html
   log.debug('saving rendered HTML');
@@ -196,68 +182,5 @@
       log.error(err);
     }
   }
-<<<<<<< HEAD
-
-  // save results JSON
-  fs.writeFile('results.json', JSON.stringify(results), function(err) {
-    handleFileError(err);
-    // callback if this is the last task to finish
-    tasksdone ++;
-    if (tasksdone == taskcount) {
-      cb();
-    }
-  });
-}
-
-// Download a resource to disk
-scrape.downloadresource = function(url, pageurl) {
-  // separate the URL into base and resource
-  if (url && !/^(f|ht)tps?:\/\//i.test(url)) {
-    // relative URL
-    var spliturl = pageurl.split('/');
-    var base = spliturl.slice(0, spliturl.length - 2).join('/');
-    var resource = url;
-    url = [base, resource].join('/');
-  } else if (!url) {
-    throw new Error('downloadresource was passed a NULL URL');
-  }
-  return download(url, '.');
-}
-
-// Check a URL meets basic validity requirements.
-// Return true if the URL is of the form:
-// http://domain.tld[/other/parts]
-// OR
-// https://...
-// ftp://...
-// Otherwise, raise an Error.
-// @param {String} url the URL to validate
-scrape.checkurl = function(url) {
-  var protocol = /^(f|ht)tps?:\/\//i.test(url);
-  var domain = /:\/\/\w+\.\w+/i.test(url);
-  if (!protocol || !domain) {
-    // not a valid URL
-    var msg = 'malformed URL: ' + url + '; '
-    if (!protocol) {
-      msg += 'protocol missing'
-    }
-    if (!domain) {
-      if (!protocol) {
-        msg += ', '
-      }
-      msg += 'domain missing'
-    }
-    var e = new Error(msg);
-    throw e;
-  }
-  return true;
-}
-
-scrape.checkdefinition = function(def) {
-
-}
-
-=======
   return results;
-}
->>>>>>> e6f83ab1
+}